--- conflicted
+++ resolved
@@ -212,16 +212,10 @@
 
         json_cask.deep_symbolize_keys!
 
-<<<<<<< HEAD
         # Use the cask-source API if there are any `*flight` blocks or the cask has multiple languages
         if json_cask[:artifacts].any? { |artifact| FLIGHT_STANZAS.include?(artifact.keys.first) } ||
            json_cask[:languages].any?
-          cask_source = Homebrew::API::CaskSource.fetch(token)
-=======
-        # Download and use the cask source file if there are any `*flight` blocks
-        if json_cask[:artifacts].any? { |artifact| FLIGHT_STANZAS.include?(artifact.keys.first) }
           cask_source = Homebrew::API::Cask.fetch_source(token, git_head: json_cask[:tap_git_head])
->>>>>>> 14eb3536
           return FromContentLoader.new(cask_source).load(config: config)
         end
 
