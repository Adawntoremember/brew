--- conflicted
+++ resolved
@@ -171,7 +171,6 @@
         type_match && name_match
       end
 
-<<<<<<< HEAD
       # Find CONSTANTs in the source
       # if block given, yield matching nodes
       def find_const(node, const_name)
@@ -186,10 +185,7 @@
         nil
       end
 
-      def_node_search :required_dependency?, <<-EOS.undent
-=======
       def_node_search :required_dependency?, <<~EOS
->>>>>>> a08f1c67
         (send nil :depends_on ({str sym} _))
       EOS
 
