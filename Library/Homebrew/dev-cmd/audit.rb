#:  * `audit` [`--strict`] [`--fix`] [`--online`] [`--new-formula`] [`--display-cop-names`] [`--display-filename`] [`--only=`<method>|`--except=`<method>] [`--only-cops=`[COP1,COP2..]|`--except-cops=`[COP1,COP2..]] [<formulae>]:
#:    Check <formulae> for Homebrew coding style violations. This should be
#:    run before submitting a new formula.
#:
#:    If no <formulae> are provided, all of them are checked.
#:
#:    If `--strict` is passed, additional checks are run, including RuboCop
#:    style checks.
#:
#:    If `--fix` is passed, style violations will be
#:    automatically fixed using RuboCop's `--auto-correct` feature.
#:
#:    If `--online` is passed, additional slower checks that require a network
#:    connection are run.
#:
#:    If `--new-formula` is passed, various additional checks are run that check
#:    if a new formula is eligible for Homebrew. This should be used when creating
#:    new formulae and implies `--strict` and `--online`.
#:
#:    If `--display-cop-names` is passed, the RuboCop cop name for each violation
#:    is included in the output.
#:
#:    If `--display-filename` is passed, every line of output is prefixed with the
#:    name of the file or formula being audited, to make the output easy to grep.
#:
#:    If `--only` is passed, only the methods named `audit_<method>` will be run.
#:
#:    If `--except` is passed, the methods named `audit_<method>` will not be run.
#:
#:    If `--only-cops` is passed, only the given Rubocop cop(s)' violations would be checked.
#:
#:    If `--except-cops` is passed, the given Rubocop cop(s)' checks would be skipped.
#:
#:    `audit` exits with a non-zero status if any errors are found. This is useful,
#:    for instance, for implementing pre-commit hooks.

# Undocumented options:
#     -D activates debugging and profiling of the audit methods (not the same as --debug)

require "formula"
require "formula_versions"
require "utils"
require "extend/ENV"
require "formula_cellar_checks"
require "official_taps"
require "cmd/search"
require "cmd/style"
require "date"
require "missing_formula"
require "digest"

module Homebrew
  module_function

  def audit
    inject_dump_stats!(FormulaAuditor, /^audit_/) if ARGV.switch? "D"
    Homebrew.auditing = true

    formula_count = 0
    problem_count = 0

    new_formula = ARGV.include? "--new-formula"
    strict = new_formula || ARGV.include?("--strict")
    online = new_formula || ARGV.include?("--online")

    ENV.activate_extensions!
    ENV.setup_build_environment

    if ARGV.named.empty?
      ff = Formula
      files = Tap.map(&:formula_dir)
    else
      ff = ARGV.resolved_formulae
      files = ARGV.resolved_formulae.map(&:path)
    end

    only_cops = ARGV.value("only-cops").to_s.split(",")
    except_cops = ARGV.value("except-cops").to_s.split(",")

    if !only_cops.empty? && !except_cops.empty?
      odie "--only-cops and --except-cops cannot be used simultaneously!"
    elsif (!only_cops.empty? || !except_cops.empty?) && (strict || ARGV.value("only"))
      odie "--only-cops/--except-cops and --strict/--only cannot be used simultaneously"
    end

    options = { fix: ARGV.flag?("--fix"), realpath: true }

    if !only_cops.empty?
      options[:only_cops] = only_cops
      ARGV.push("--only=style")
    elsif new_formula
      nil
    elsif strict
      options[:except_cops] = [:NewFormulaAudit]
    elsif !except_cops.empty?
      options[:except_cops] = except_cops
    elsif !strict
      options[:only_cops] = [:FormulaAudit]
    end

    # Check style in a single batch run up front for performance
    style_results = check_style_json(files, options)

    ff.each do |f|
      options = { new_formula: new_formula, strict: strict, online: online }
      options[:style_offenses] = style_results.file_offenses(f.path)
      fa = FormulaAuditor.new(f, options)
      fa.audit

      next if fa.problems.empty?
      fa.problems
      formula_count += 1
      problem_count += fa.problems.size
      problem_lines = fa.problems.map { |p| "* #{p.chomp.gsub("\n", "\n    ")}" }
      if ARGV.include? "--display-filename"
        puts problem_lines.map { |s| "#{f.path}: #{s}" }
      else
        puts "#{f.full_name}:", problem_lines.map { |s| "  #{s}" }
      end
    end

    return if problem_count.zero?

    ofail "#{Formatter.pluralize(problem_count, "problem")} in #{Formatter.pluralize(formula_count, "formula")}"
  end
end

class FormulaText
  def initialize(path)
    @text = path.open("rb", &:read)
    @lines = @text.lines.to_a
  end

  def without_patch
    @text.split("\n__END__").first
  end

  def data?
    /^[^#]*\bDATA\b/ =~ @text
  end

  def end?
    /^__END__$/ =~ @text
  end

  def trailing_newline?
    /\Z\n/ =~ @text
  end

  def =~(other)
    other =~ @text
  end

  def include?(s)
    @text.include? s
  end

  def line_number(regex, skip = 0)
    index = @lines.drop(skip).index { |line| line =~ regex }
    index ? index + 1 : nil
  end

  def reverse_line_number(regex)
    index = @lines.reverse.index { |line| line =~ regex }
    index ? @lines.count - index : nil
  end
end

class FormulaAuditor
  include FormulaCellarChecks

  attr_reader :formula, :text, :problems

  BUILD_TIME_DEPS = %w[
    autoconf
    automake
    boost-build
    bsdmake
    cmake
    godep
    imake
    intltool
    libtool
    pkg-config
    scons
    smake
    sphinx-doc
    swig
  ].freeze

  FILEUTILS_METHODS = FileUtils.singleton_methods(false).map { |m| Regexp.escape(m) }.join "|"

  def initialize(formula, options = {})
    @formula = formula
    @new_formula = options[:new_formula]
    @strict = options[:strict]
    @online = options[:online]
    # Accept precomputed style offense results, for efficiency
    @style_offenses = options[:style_offenses]
    @problems = []
    @text = FormulaText.new(formula.path)
    @specs = %w[stable devel head].map { |s| formula.send(s) }.compact
  end

  def self.check_http_content(url, user_agents: [:default], check_content: false, strict: false, require_http: false)
    return unless url.start_with? "http"

    details = nil
    user_agent = nil
    hash_needed = url.start_with?("http:") && !require_http
    user_agents.each do |ua|
      details = http_content_headers_and_checksum(url, hash_needed: hash_needed, user_agent: ua)
      user_agent = ua
      break if details[:status].to_s.start_with?("2")
    end

    unless details[:status]
      # Hack around https://github.com/Homebrew/brew/issues/3199
      return if MacOS.version == :el_capitan
      return "The URL #{url} is not reachable"
    end

    unless details[:status].start_with? "2"
      return "The URL #{url} is not reachable (HTTP status code #{details[:status]})"
    end

    return unless hash_needed

    secure_url = url.sub "http", "https"
    secure_details =
      http_content_headers_and_checksum(secure_url, hash_needed: true, user_agent: user_agent)

    if !details[:status].to_s.start_with?("2") ||
       !secure_details[:status].to_s.start_with?("2")
      return
    end

    etag_match = details[:etag] &&
                 details[:etag] == secure_details[:etag]
    content_length_match =
      details[:content_length] &&
      details[:content_length] == secure_details[:content_length]
    file_match = details[:file_hash] == secure_details[:file_hash]

    if etag_match || content_length_match || file_match
      return "The URL #{url} should use HTTPS rather than HTTP"
    end

    return unless check_content

    no_protocol_file_contents = %r{https?:\\?/\\?/}
    details[:file] = details[:file].gsub(no_protocol_file_contents, "/")
    secure_details[:file] = secure_details[:file].gsub(no_protocol_file_contents, "/")

    # Check for the same content after removing all protocols
    if details[:file] == secure_details[:file]
      return "The URL #{url} should use HTTPS rather than HTTP"
    end

    return unless strict

    # Same size, different content after normalization
    # (typical causes: Generated ID, Timestamp, Unix time)
    if details[:file].length == secure_details[:file].length
      return "The URL #{url} may be able to use HTTPS rather than HTTP. Please verify it in a browser."
    end

    lenratio = (100 * secure_details[:file].length / details[:file].length).to_i
    return unless (90..110).cover?(lenratio)
    "The URL #{url} may be able to use HTTPS rather than HTTP. Please verify it in a browser."
  end

  def self.http_content_headers_and_checksum(url, hash_needed: false, user_agent: :default)
    max_time = hash_needed ? "600" : "25"
    output, = curl_output(
      "--connect-timeout", "15", "--include", "--max-time", max_time, "--location", url,
      user_agent: user_agent
    )

    status_code = :unknown
    while status_code == :unknown || status_code.to_s.start_with?("3")
      headers, _, output = output.partition("\r\n\r\n")
      status_code = headers[%r{HTTP\/.* (\d+)}, 1]
    end

    output_hash = Digest::SHA256.digest(output) if hash_needed

    {
      status: status_code,
      etag: headers[%r{ETag: ([wW]\/)?"(([^"]|\\")*)"}, 2],
      content_length: headers[/Content-Length: (\d+)/, 1],
      file_hash: output_hash,
      file: output,
    }
  end

  def audit_style
    return unless @style_offenses
    display_cop_names = ARGV.include?("--display-cop-names")
    @style_offenses.each do |offense|
      problem offense.to_s(display_cop_name: display_cop_names)
    end
  end

  def audit_file
    # Under normal circumstances (umask 0022), we expect a file mode of 644. If
    # the user's umask is more restrictive, respect that by masking out the
    # corresponding bits. (The also included 0100000 flag means regular file.)
    wanted_mode = 0100644 & ~File.umask
    actual_mode = formula.path.stat.mode
    unless actual_mode == wanted_mode
      problem format("Incorrect file permissions (%03o): chmod %03o %s",
                     actual_mode & 0777, wanted_mode & 0777, formula.path)
    end

    problem "'DATA' was found, but no '__END__'" if text.data? && !text.end?

    if text.end? && !text.data?
      problem "'__END__' was found, but 'DATA' is not used"
    end

    if text =~ /inreplace [^\n]* do [^\n]*\n[^\n]*\.gsub![^\n]*\n\ *end/m
      problem "'inreplace ... do' was used for a single substitution (use the non-block form instead)."
    end

    problem "File should end with a newline" unless text.trailing_newline?

    if formula.versioned_formula?
      unversioned_formula = begin
        # build this ourselves as we want e.g. homebrew/core to be present
        full_name = if formula.tap
          "#{formula.tap}/#{formula.name}"
        else
          formula.name
        end
        Formulary.factory(full_name.gsub(/@.*$/, "")).path
      rescue FormulaUnavailableError, TapFormulaAmbiguityError,
             TapFormulaWithOldnameAmbiguityError
        Pathname.new formula.path.to_s.gsub(/@.*\.rb$/, ".rb")
      end
      unless unversioned_formula.exist?
        unversioned_name = unversioned_formula.basename(".rb")
        problem "#{formula} is versioned but no #{unversioned_name} formula exists"
      end
    elsif ARGV.build_stable? && formula.stable? &&
          !(versioned_formulae = Dir[formula.path.to_s.gsub(/\.rb$/, "@*.rb")]).empty?
      versioned_aliases = formula.aliases.grep(/.@\d/)
      _, last_alias_version =
        File.basename(versioned_formulae.sort.reverse.first)
            .gsub(/\.rb$/, "").split("@")
      major, minor, = formula.version.to_s.split(".")
      alias_name_major = "#{formula.name}@#{major}"
      alias_name_major_minor = "#{alias_name_major}.#{minor}"
      alias_name = if last_alias_version.split(".").length == 1
        alias_name_major
      else
        alias_name_major_minor
      end
      valid_alias_names = [alias_name_major, alias_name_major_minor]

      unless formula.tap&.core_tap?
        versioned_aliases.map! { |a| "#{formula.tap}/#{a}" }
        valid_alias_names.map! { |a| "#{formula.tap}/#{a}" }
      end

      valid_versioned_aliases = versioned_aliases & valid_alias_names
      invalid_versioned_aliases = versioned_aliases - valid_alias_names

      if valid_versioned_aliases.empty?
        if formula.tap
          problem <<-EOS.undent
            Formula has other versions so create a versioned alias:
              cd #{formula.tap.alias_dir}
              ln -s #{formula.path.to_s.gsub(formula.tap.path, "..")} #{alias_name}
          EOS
        else
          problem "Formula has other versions so create an alias named #{alias_name}."
        end
      end

      unless invalid_versioned_aliases.empty?
        problem <<-EOS.undent
          Formula has invalid versioned aliases:
            #{invalid_versioned_aliases.join("\n  ")}
        EOS
      end
    end
  end

  def self.aliases
    # core aliases + tap alias names + tap alias full name
    @aliases ||= Formula.aliases + Formula.tap_aliases
  end

  def audit_formula_name
    return unless @strict
    # skip for non-official taps
    return if formula.tap.nil? || !formula.tap.official?

    name = formula.name

    if Homebrew::MissingFormula.blacklisted_reason(name)
      problem "'#{name}' is blacklisted."
    end

    if Formula.aliases.include? name
      problem "Formula name conflicts with existing aliases."
      return
    end

    if oldname = CoreTap.instance.formula_renames[name]
      problem "'#{name}' is reserved as the old name of #{oldname}"
      return
    end

    return if formula.core_formula?
    return unless Formula.core_names.include?(name)

    problem "Formula name conflicts with existing core formula."
  end

  def audit_deps
    @specs.each do |spec|
      # Check for things we don't like to depend on.
      # We allow non-Homebrew installs whenever possible.
      spec.deps.each do |dep|
        begin
          dep_f = dep.to_formula
        rescue TapFormulaUnavailableError
          # Don't complain about missing cross-tap dependencies
          next
        rescue FormulaUnavailableError
          problem "Can't find dependency #{dep.name.inspect}."
          next
        rescue TapFormulaAmbiguityError
          problem "Ambiguous dependency #{dep.name.inspect}."
          next
        rescue TapFormulaWithOldnameAmbiguityError
          problem "Ambiguous oldname dependency #{dep.name.inspect}."
          next
        end

        if dep_f.oldname && dep.name.split("/").last == dep_f.oldname
          problem "Dependency '#{dep.name}' was renamed; use new name '#{dep_f.name}'."
        end

        if self.class.aliases.include?(dep.name) &&
           (dep_f.core_formula? || !dep_f.versioned_formula?)
          problem "Dependency '#{dep.name}' is an alias; use the canonical name '#{dep.to_formula.full_name}'."
        end

        if @new_formula && dep_f.keg_only_reason &&
           !["openssl", "apr", "apr-util"].include?(dep.name) &&
           [:provided_by_macos, :provided_by_osx].include?(dep_f.keg_only_reason.reason)
          problem "Dependency '#{dep.name}' may be unnecessary as it is provided by macOS; try to build this formula without it."
        end

        dep.options.each do |opt|
          next if dep_f.option_defined?(opt)
          next if dep_f.requirements.detect do |r|
            if r.recommended?
              opt.name == "with-#{r.name}"
            elsif r.optional?
              opt.name == "without-#{r.name}"
            end
          end

          problem "Dependency #{dep} does not define option #{opt.name.inspect}"
        end

        case dep.name
        when "git"
          problem "Don't use git as a dependency"
        when "mercurial"
          problem "Use `depends_on :hg` instead of `depends_on 'mercurial'`"
        when "gfortran"
          problem "Use `depends_on :fortran` instead of `depends_on 'gfortran'`"
        when "ruby"
          problem <<-EOS.undent
            Don't use "ruby" as a dependency. If this formula requires a
            minimum Ruby version not provided by the system you should
            use the RubyRequirement:
              depends_on :ruby => "1.8"
            where "1.8" is the minimum version of Ruby required.
          EOS
        when "open-mpi", "mpich"
          problem <<-EOS.undent
            There are multiple conflicting ways to install MPI. Use an MPIRequirement:
              depends_on :mpi => [<lang list>]
            Where <lang list> is a comma delimited list that can include:
              :cc, :cxx, :f77, :f90
            EOS
        when *BUILD_TIME_DEPS
          next if dep.build? || dep.run?
          problem <<-EOS.undent
            #{dep} dependency should be
              depends_on "#{dep}" => :build
            Or if it is indeed a runtime dependency
              depends_on "#{dep}" => :run
          EOS
        end
      end
    end
  end

  def audit_conflicts
    formula.conflicts.each do |c|
      begin
        Formulary.factory(c.name)
      rescue TapFormulaUnavailableError
        # Don't complain about missing cross-tap conflicts.
        next
      rescue FormulaUnavailableError
        problem "Can't find conflicting formula #{c.name.inspect}."
      rescue TapFormulaAmbiguityError, TapFormulaWithOldnameAmbiguityError
        problem "Ambiguous conflicting formula #{c.name.inspect}."
      end
    end
  end

  def audit_keg_only_style
    return unless @strict
    return unless formula.keg_only?

    whitelist = %w[
      Apple
      macOS
      OS
      Homebrew
      Xcode
      GPG
      GNOME
      BSD
      Firefox
    ].freeze

    reason = formula.keg_only_reason.to_s
    # Formulae names can legitimately be uppercase/lowercase/both.
    name = Regexp.new(formula.name, Regexp::IGNORECASE)
    reason.sub!(name, "")
    first_word = reason.split[0]

    if reason =~ /\A[A-Z]/ && !reason.start_with?(*whitelist)
      problem <<-EOS.undent
        '#{first_word}' from the keg_only reason should be '#{first_word.downcase}'.
      EOS
    end

    return unless reason.end_with?(".")
    problem "keg_only reason should not end with a period."
  end

  def audit_homepage
    homepage = formula.homepage

    return if homepage.nil? || homepage.empty?

    return unless @online

    return unless DevelopmentTools.curl_handles_most_https_certificates?
    if http_content_problem = FormulaAuditor.check_http_content(homepage,
                                               user_agents: [:browser, :default],
                                               check_content: true,
                                               strict: @strict)
      problem http_content_problem
    end
  end

  def audit_bottle_spec
    return unless formula.bottle_disabled?
    return if formula.bottle_disable_reason.valid?
    problem "Unrecognized bottle modifier"
  end

  def audit_github_repository
    return unless @online
    return unless @new_formula

    regex = %r{https?://github\.com/([^/]+)/([^/]+)/?.*}
    _, user, repo = *regex.match(formula.stable.url) if formula.stable
    _, user, repo = *regex.match(formula.homepage) unless user
    return if !user || !repo

    repo.gsub!(/.git$/, "")

    begin
      metadata = GitHub.repository(user, repo)
    rescue GitHub::HTTPNotFoundError
      return
    end

    return if metadata.nil?

    problem "GitHub fork (not canonical repository)" if metadata["fork"]
    if formula&.tap&.core_tap? &&
       (metadata["forks_count"] < 20) && (metadata["subscribers_count"] < 20) &&
       (metadata["stargazers_count"] < 50)
      problem "GitHub repository not notable enough (<20 forks, <20 watchers and <50 stars)"
    end

    return if Date.parse(metadata["created_at"]) <= (Date.today - 30)
    problem "GitHub repository too new (<30 days old)"
  end

  def audit_specs
    if head_only?(formula) && formula.tap.to_s.downcase !~ %r{[-/]head-only$}
      problem "Head-only (no stable download)"
    end

    if devel_only?(formula) && formula.tap.to_s.downcase !~ %r{[-/]devel-only$}
      problem "Devel-only (no stable download)"
    end

    %w[Stable Devel HEAD].each do |name|
      spec_name = name.downcase.to_sym
      next unless spec = formula.send(spec_name)

      ra = ResourceAuditor.new(spec, spec_name, online: @online, strict: @strict).audit
      problems.concat ra.problems.map { |problem| "#{name}: #{problem}" }

      spec.resources.each_value do |resource|
        ra = ResourceAuditor.new(resource, spec_name, online: @online, strict: @strict).audit
        problems.concat ra.problems.map { |problem|
          "#{name} resource #{resource.name.inspect}: #{problem}"
        }
      end

      next if spec.patches.empty?
      next unless @new_formula
      problem "New formulae should not require patches to build. Patches should be submitted and accepted upstream first."
    end

    %w[Stable Devel].each do |name|
      next unless spec = formula.send(name.downcase)
      version = spec.version
      if version.to_s !~ /\d/
        problem "#{name}: version (#{version}) is set to a string without a digit"
      end
      if version.to_s.start_with?("HEAD")
        problem "#{name}: non-HEAD version name (#{version}) should not begin with HEAD"
      end
    end

    if formula.stable && formula.devel
      if formula.devel.version < formula.stable.version
        problem "devel version #{formula.devel.version} is older than stable version #{formula.stable.version}"
      elsif formula.devel.version == formula.stable.version
        problem "stable and devel versions are identical"
      end
    end

    unstable_whitelist = %w[
      aalib 1.4rc5
      angolmois 2.0.0alpha2
      automysqlbackup 3.0-rc6
      aview 1.3.0rc1
      distcc 3.2rc1
      elm-format 0.6.0-alpha
      ftgl 2.1.3-rc5
      hidapi 0.8.0-rc1
      libcaca 0.99b19
      nethack4 4.3.0-beta2
      opensyobon 1.0rc2
      premake 4.4-beta5
      pwnat 0.3-beta
      pxz 4.999.9
      recode 3.7-beta2
      speexdsp 1.2rc3
      sqoop 1.4.6
      tcptraceroute 1.5beta7
      testssl 2.8rc3
      tiny-fugue 5.0b8
      vbindiff 3.0_beta4
    ].each_slice(2).to_a.map do |formula, version|
      [formula, version.sub(/\d+$/, "")]
    end

    gnome_devel_whitelist = %w[
      gtk-doc 1.25
      libart 2.3.21
      pygtkglext 1.1.0
    ].each_slice(2).to_a.map do |formula, version|
      [formula, version.split(".")[0..1].join(".")]
    end

    stable = formula.stable
    case stable&.url
    when /[\d\._-](alpha|beta|rc\d)/
      matched = Regexp.last_match(1)
      version_prefix = stable.version.to_s.sub(/\d+$/, "")
      return if unstable_whitelist.include?([formula.name, version_prefix])
      problem "Stable version URLs should not contain #{matched}"
    when %r{download\.gnome\.org/sources}, %r{ftp\.gnome\.org/pub/GNOME/sources}i
      version_prefix = stable.version.to_s.split(".")[0..1].join(".")
      return if gnome_devel_whitelist.include?([formula.name, version_prefix])
      version = Version.parse(stable.url)
      if version >= Version.create("1.0")
        minor_version = version.to_s.split(".", 3)[1].to_i
        if minor_version.odd?
          problem "#{stable.version} is a development release"
        end
      end
    end
  end

  def audit_revision_and_version_scheme
    return unless formula.tap # skip formula not from core or any taps
    return unless formula.tap.git? # git log is required
    return if @new_formula

    fv = FormulaVersions.new(formula)

    previous_version_and_checksum = fv.previous_version_and_checksum("origin/master")
    [:stable, :devel].each do |spec_sym|
      next unless spec = formula.send(spec_sym)
      next unless previous_version_and_checksum[spec_sym][:version] == spec.version
      next if previous_version_and_checksum[spec_sym][:checksum] == spec.checksum
      problem "#{spec_sym}: sha256 changed without the version also changing; please create an issue upstream to rule out malicious circumstances and to find out why the file changed."
    end

    attributes = [:revision, :version_scheme]
    attributes_map = fv.version_attributes_map(attributes, "origin/master")

    current_version_scheme = formula.version_scheme
    [:stable, :devel].each do |spec|
      spec_version_scheme_map = attributes_map[:version_scheme][spec]
      next if spec_version_scheme_map.empty?

      version_schemes = spec_version_scheme_map.values.flatten
      max_version_scheme = version_schemes.max
      max_version = spec_version_scheme_map.select do |_, version_scheme|
        version_scheme.first == max_version_scheme
      end.keys.max

      if max_version_scheme && current_version_scheme < max_version_scheme
        problem "version_scheme should not decrease (from #{max_version_scheme} to #{current_version_scheme})"
      end

      if max_version_scheme && current_version_scheme >= max_version_scheme &&
         current_version_scheme > 1 &&
         !version_schemes.include?(current_version_scheme - 1)
        problem "version_schemes should only increment by 1"
      end

      formula_spec = formula.send(spec)
      next unless formula_spec

      spec_version = formula_spec.version
      next unless max_version
      next if spec_version >= max_version

      above_max_version_scheme = current_version_scheme > max_version_scheme
      map_includes_version = spec_version_scheme_map.keys.include?(spec_version)
      next if !current_version_scheme.zero? &&
              (above_max_version_scheme || map_includes_version)
      problem "#{spec} version should not decrease (from #{max_version} to #{spec_version})"
    end

    current_revision = formula.revision
    revision_map = attributes_map[:revision][:stable]
    if formula.stable && !revision_map.empty?
      stable_revisions = revision_map[formula.stable.version]
      stable_revisions ||= []
      max_revision = stable_revisions.max || 0

      if current_revision < max_revision
        problem "revision should not decrease (from #{max_revision} to #{current_revision})"
      end

      stable_revisions -= [formula.revision]
      if !current_revision.zero? && stable_revisions.empty? &&
         revision_map.keys.length > 1
        problem "'revision #{formula.revision}' should be removed"
      elsif current_revision > 1 &&
            current_revision != max_revision &&
            !stable_revisions.include?(current_revision - 1)
        problem "revisions should only increment by 1"
      end
    elsif !current_revision.zero? # head/devel-only formula
      problem "'revision #{current_revision}' should be removed"
    end
  end

  def audit_text
    bin_names = Set.new
    bin_names << formula.name
    bin_names += formula.aliases
    [formula.bin, formula.sbin].each do |dir|
      next unless dir.exist?
      bin_names += dir.children.map(&:basename).map(&:to_s)
    end
    bin_names.each do |name|
      ["system", "shell_output", "pipe_output"].each do |cmd|
        if text =~ %r{(def test|test do).*(#{Regexp.escape(HOMEBREW_PREFIX)}/bin/)?#{cmd}[\(\s]+['"]#{Regexp.escape(name)}[\s'"]}m
          problem %Q(fully scope test #{cmd} calls e.g. #{cmd} "\#{bin}/#{name}")
        end
      end
    end
  end

  def audit_lines
    text.without_patch.split("\n").each_with_index do |line, lineno|
      line_problems(line, lineno + 1)
    end
  end

  def line_problems(line, _lineno)
    # Check for string interpolation of single values.
    if line =~ /(system|inreplace|gsub!|change_make_var!).*[ ,]"#\{([\w.]+)\}"/
      problem "Don't need to interpolate \"#{Regexp.last_match(2)}\" with #{Regexp.last_match(1)}"
    end

    # Check for string concatenation; prefer interpolation
    if line =~ /(#\{\w+\s*\+\s*['"][^}]+\})/
      problem "Try not to concatenate paths in string interpolation:\n   #{Regexp.last_match(1)}"
    end

    # Prefer formula path shortcuts in Pathname+
    if line =~ %r{\(\s*(prefix\s*\+\s*(['"])(bin|include|libexec|lib|sbin|share|Frameworks)[/'"])}
      problem "\"(#{Regexp.last_match(1)}...#{Regexp.last_match(2)})\" should be \"(#{Regexp.last_match(3).downcase}+...)\""
    end

<<<<<<< HEAD
    problem "Use separate make calls" if line.include?("make && make")

=======
    if line =~ /((man)\s*\+\s*(['"])(man[1-8])(['"]))/
      problem "\"#{Regexp.last_match(1)}\" should be \"#{Regexp.last_match(4)}\""
    end

    # Prefer formula path shortcuts in strings
    if line =~ %r[(\#\{prefix\}/(bin|include|libexec|lib|sbin|share|Frameworks))]
      problem "\"#{Regexp.last_match(1)}\" should be \"\#{#{Regexp.last_match(2).downcase}}\""
    end

    if line =~ %r[((\#\{prefix\}/share/man/|\#\{man\}/)(man[1-8]))]
      problem "\"#{Regexp.last_match(1)}\" should be \"\#{#{Regexp.last_match(3)}}\""
    end

    if line =~ %r[((\#\{share\}/(man)))[/'"]]
      problem "\"#{Regexp.last_match(1)}\" should be \"\#{#{Regexp.last_match(3)}}\""
    end

    if line =~ %r[(\#\{prefix\}/share/(info|man))]
      problem "\"#{Regexp.last_match(1)}\" should be \"\#{#{Regexp.last_match(2)}}\""
    end

    if line =~ /depends_on\s+['"](.+)['"]\s+=>\s+:(lua|perl|python|ruby)(\d*)/
      problem "#{Regexp.last_match(2)} modules should be vendored rather than use deprecated `depends_on \"#{Regexp.last_match(1)}\" => :#{Regexp.last_match(2)}#{Regexp.last_match(3)}`"
    end

    if line =~ /depends_on\s+['"](.+)['"]\s+=>\s+(.*)/
      dep = Regexp.last_match(1)
      Regexp.last_match(2).split(" ").map do |o|
        break if ["if", "unless"].include?(o)
        next unless o =~ /^\[?['"](.*)['"]/
        problem "Dependency #{dep} should not use option #{Regexp.last_match(1)}"
      end
    end

    if line =~ /if\s+ARGV\.include\?\s+'--(HEAD|devel)'/
      problem "Use \"if build.#{Regexp.last_match(1).downcase}?\" instead"
    end

    problem "Use separate make calls" if line.include?("make && make")

    problem "Use spaces instead of tabs for indentation" if line =~ /^[ ]*\t/

    if line.include?("ENV.java_cache")
      problem "In-formula ENV.java_cache usage has been deprecated & should be removed."
    end

    # Avoid hard-coding compilers
    if line =~ %r{(system|ENV\[.+\]\s?=)\s?['"](/usr/bin/)?(gcc|llvm-gcc|clang)['" ]}
      problem "Use \"\#{ENV.cc}\" instead of hard-coding \"#{Regexp.last_match(3)}\""
    end

    if line =~ %r{(system|ENV\[.+\]\s?=)\s?['"](/usr/bin/)?((g|llvm-g|clang)\+\+)['" ]}
      problem "Use \"\#{ENV.cxx}\" instead of hard-coding \"#{Regexp.last_match(3)}\""
    end

    if line =~ /system\s+['"](env|export)(\s+|['"])/
      problem "Use ENV instead of invoking '#{Regexp.last_match(1)}' to modify the environment"
    end

    if line =~ /version == ['"]HEAD['"]/
      problem "Use 'build.head?' instead of inspecting 'version'"
    end

    if line =~ /build\.include\?[\s\(]+['"]\-\-(.*)['"]/
      problem "Reference '#{Regexp.last_match(1)}' without dashes"
    end

    if line =~ /build\.include\?[\s\(]+['"]with(out)?-(.*)['"]/
      problem "Use build.with#{Regexp.last_match(1)}? \"#{Regexp.last_match(2)}\" instead of build.include? 'with#{Regexp.last_match(1)}-#{Regexp.last_match(2)}'"
    end

    if line =~ /build\.with\?[\s\(]+['"]-?-?with-(.*)['"]/
      problem "Don't duplicate 'with': Use `build.with? \"#{Regexp.last_match(1)}\"` to check for \"--with-#{Regexp.last_match(1)}\""
    end

    if line =~ /build\.without\?[\s\(]+['"]-?-?without-(.*)['"]/
      problem "Don't duplicate 'without': Use `build.without? \"#{Regexp.last_match(1)}\"` to check for \"--without-#{Regexp.last_match(1)}\""
    end

    if line =~ /unless build\.with\?(.*)/
      problem "Use if build.without?#{Regexp.last_match(1)} instead of unless build.with?#{Regexp.last_match(1)}"
    end

    if line =~ /unless build\.without\?(.*)/
      problem "Use if build.with?#{Regexp.last_match(1)} instead of unless build.without?#{Regexp.last_match(1)}"
    end

    if line =~ /(not\s|!)\s*build\.with?\?/
      problem "Don't negate 'build.with?': use 'build.without?'"
    end

    if line =~ /(not\s|!)\s*build\.without?\?/
      problem "Don't negate 'build.without?': use 'build.with?'"
    end

    if line =~ /ARGV\.(?!(debug\?|verbose\?|value[\(\s]))/
      problem "Use build instead of ARGV to check options"
    end

    if line.include?("MACOS_VERSION")
      problem "Use MacOS.version instead of MACOS_VERSION"
    end

    if line.include?("MACOS_FULL_VERSION")
      problem "Use MacOS.full_version instead of MACOS_FULL_VERSION"
    end

    cats = %w[leopard snow_leopard lion mountain_lion].join("|")
    if line =~ /MacOS\.(?:#{cats})\?/
      problem "\"#{$&}\" is deprecated, use a comparison to MacOS.version instead"
    end

    if line =~ /depends_on [A-Z][\w:]+\.new$/
      problem "`depends_on` can take requirement classes instead of instances"
    end

    if line =~ /^def (\w+).*$/
      problem "Define method #{Regexp.last_match(1).inspect} in the class body, not at the top-level"
    end

    if line.include?("ENV.fortran") && !formula.requirements.map(&:class).include?(FortranRequirement)
      problem "Use `depends_on :fortran` instead of `ENV.fortran`"
    end

>>>>>>> 56458f03
    if line =~ /JAVA_HOME/i && !formula.requirements.map(&:class).include?(JavaRequirement)
      problem "Use `depends_on :java` to set JAVA_HOME"
    end

<<<<<<< HEAD
=======
    if line =~ /depends_on :(.+) (if.+|unless.+)$/
      conditional_dep_problems(Regexp.last_match(1).to_sym, Regexp.last_match(2), $&)
    end

    if line =~ /depends_on ['"](.+)['"] (if.+|unless.+)$/
      conditional_dep_problems(Regexp.last_match(1), Regexp.last_match(2), $&)
    end

    if line =~ /(Dir\[("[^\*{},]+")\])/
      problem "#{Regexp.last_match(1)} is unnecessary; just use #{Regexp.last_match(2)}"
    end

    if line =~ /system (["'](#{FILEUTILS_METHODS})["' ])/o
      system = Regexp.last_match(1)
      method = Regexp.last_match(2)
      problem "Use the `#{method}` Ruby method instead of `system #{system}`"
    end

    if line =~ /assert [^!]+\.include?/
      problem "Use `assert_match` instead of `assert ...include?`"
    end

    if line =~ /(assert File\.exist\?|assert \(.*\)\.exist\?)/
      problem "Use `assert_predicate <path_to_file>, :exist?` instead of `#{Regexp.last_match(1)}`"
    end

    if line =~ /assert !File\.exist\?/
      problem "Use `refute_predicate <path_to_file>, :exist?` instead of `assert !File.exist?`"
    end

>>>>>>> 56458f03
    return unless @strict

    problem "`#{Regexp.last_match(1)}` in formulae is deprecated" if line =~ /(env :(std|userpaths))/

    if line =~ /system ((["'])[^"' ]*(?:\s[^"' ]*)+\2)/
      bad_system = Regexp.last_match(1)
      unless %w[| < > & ; *].any? { |c| bad_system.include? c }
        good_system = bad_system.gsub(" ", "\", \"")
        problem "Use `system #{good_system}` instead of `system #{bad_system}` "
      end
    end

    problem "`#{Regexp.last_match(1)}` is now unnecessary" if line =~ /(require ["']formula["'])/

    if line =~ %r{#\{share\}/#{Regexp.escape(formula.name)}[/'"]}
      problem "Use \#{pkgshare} instead of \#{share}/#{formula.name}"
    end

    return unless line =~ %r{share(\s*[/+]\s*)(['"])#{Regexp.escape(formula.name)}(?:\2|/)}
    problem "Use pkgshare instead of (share#{Regexp.last_match(1)}\"#{formula.name}\")"
  end

  def audit_reverse_migration
    # Only enforce for new formula being re-added to core and official taps
    return unless @strict
    return unless formula.tap&.official?
    return unless formula.tap.tap_migrations.key?(formula.name)

    problem <<-EOS.undent
      #{formula.name} seems to be listed in tap_migrations.json!
      Please remove #{formula.name} from present tap & tap_migrations.json
      before submitting it to Homebrew/homebrew-#{formula.tap.repo}.
    EOS
  end

  def audit_prefix_has_contents
    return unless formula.prefix.directory?
    return unless Keg.new(formula.prefix).empty_installation?

    problem <<-EOS.undent
      The installation seems to be empty. Please ensure the prefix
      is set correctly and expected files are installed.
      The prefix configure/make argument may be case-sensitive.
    EOS
  end

  def quote_dep(dep)
    dep.is_a?(Symbol) ? dep.inspect : "'#{dep}'"
  end

  def problem_if_output(output)
    problem(output) if output
  end

  def audit
    only_audits = ARGV.value("only").to_s.split(",")
    except_audits = ARGV.value("except").to_s.split(",")
    if !only_audits.empty? && !except_audits.empty?
      odie "--only and --except cannot be used simultaneously!"
    end

    methods.map(&:to_s).grep(/^audit_/).each do |audit_method_name|
      name = audit_method_name.gsub(/^audit_/, "")
      if !only_audits.empty?
        next unless only_audits.include?(name)
      elsif !except_audits.empty?
        next if except_audits.include?(name)
      end
      send(audit_method_name)
    end
  end

  private

  def problem(p)
    @problems << p
  end

  def head_only?(formula)
    formula.head && formula.devel.nil? && formula.stable.nil?
  end

  def devel_only?(formula)
    formula.devel && formula.stable.nil?
  end
end

class ResourceAuditor
  attr_reader :name, :version, :checksum, :url, :mirrors, :using, :specs, :owner
  attr_reader :spec_name, :problems

  def initialize(resource, spec_name, options = {})
    @name     = resource.name
    @version  = resource.version
    @checksum = resource.checksum
    @url      = resource.url
    @mirrors  = resource.mirrors
    @using    = resource.using
    @specs    = resource.specs
    @owner    = resource.owner
    @spec_name = spec_name
    @online    = options[:online]
    @strict    = options[:strict]
    @problems  = []
  end

  def audit
    audit_version
    audit_download_strategy
    audit_urls
    self
  end

  def audit_version
    if version.nil?
      problem "missing version"
    elsif version.to_s.empty?
      problem "version is set to an empty string"
    elsif !version.detected_from_url?
      version_text = version
      version_url = Version.detect(url, specs)
      if version_url.to_s == version_text.to_s && version.instance_of?(Version)
        problem "version #{version_text} is redundant with version scanned from URL"
      end
    end

    if version.to_s.start_with?("v")
      problem "version #{version} should not have a leading 'v'"
    end

    return unless version.to_s =~ /_\d+$/
    problem "version #{version} should not end with an underline and a number"
  end

  def audit_download_strategy
    if url =~ %r{^(cvs|bzr|hg|fossil)://} || url =~ %r{^(svn)\+http://}
      problem "Use of the #{$&} scheme is deprecated, pass `:using => :#{Regexp.last_match(1)}` instead"
    end

    url_strategy = DownloadStrategyDetector.detect(url)

    if using == :git || url_strategy == GitDownloadStrategy
      if specs[:tag] && !specs[:revision]
        problem "Git should specify :revision when a :tag is specified."
      end
    end

    return unless using

    if using == :ssl3 || \
       (Object.const_defined?("CurlSSL3DownloadStrategy") && using == CurlSSL3DownloadStrategy)
      problem "The SSL3 download strategy is deprecated, please choose a different URL"
    elsif (Object.const_defined?("CurlUnsafeDownloadStrategy") && using == CurlUnsafeDownloadStrategy) || \
          (Object.const_defined?("UnsafeSubversionDownloadStrategy") && using == UnsafeSubversionDownloadStrategy)
      problem "#{using.name} is deprecated, please choose a different URL"
    end

    if using == :cvs
      mod = specs[:module]

      problem "Redundant :module value in URL" if mod == name

      if url =~ %r{:[^/]+$}
        mod = url.split(":").last

        if mod == name
          problem "Redundant CVS module appended to URL"
        else
          problem "Specify CVS module as `:module => \"#{mod}\"` instead of appending it to the URL"
        end
      end
    end

    return unless url_strategy == DownloadStrategyDetector.detect("", using)
    problem "Redundant :using value in URL"
  end

  def self.curl_openssl_and_deps
    @curl_openssl_and_deps ||= begin
      formulae_names = ["curl", "openssl"]
      formulae_names += formulae_names.flat_map do |f|
        Formula[f].recursive_dependencies.map(&:name)
      end
      formulae_names.uniq
    rescue FormulaUnavailableError
      []
    end
  end

  def audit_urls
    urls = [url] + mirrors

    curl_openssl_or_deps = ResourceAuditor.curl_openssl_and_deps.include?(owner.name)

    if spec_name == :stable && curl_openssl_or_deps
      problem "should not use xz tarballs" if url.end_with?(".xz")

      unless urls.find { |u| u.start_with?("http://") }
        problem "should always include at least one HTTP mirror"
      end
    end

    return unless @online
    urls.each do |url|
      next if !@strict && mirrors.include?(url)

      strategy = DownloadStrategyDetector.detect(url, using)
      if strategy <= CurlDownloadStrategy && !url.start_with?("file")
        # A `brew mirror`'ed URL is usually not yet reachable at the time of
        # pull request.
        next if url =~ %r{^https://dl.bintray.com/homebrew/mirror/}
        if http_content_problem = FormulaAuditor.check_http_content(url, require_http: curl_openssl_or_deps)
          problem http_content_problem
        end
      elsif strategy <= GitDownloadStrategy
        unless Utils.git_remote_exists url
          problem "The URL #{url} is not a valid git URL"
        end
      elsif strategy <= SubversionDownloadStrategy
        next unless DevelopmentTools.subversion_handles_most_https_certificates?
        next unless Utils.svn_available?
        unless Utils.svn_remote_exists url
          problem "The URL #{url} is not a valid svn URL"
        end
      end
    end
  end

  def problem(text)
    @problems << text
  end
end<|MERGE_RESOLUTION|>--- conflicted
+++ resolved
@@ -820,172 +820,12 @@
       problem "\"(#{Regexp.last_match(1)}...#{Regexp.last_match(2)})\" should be \"(#{Regexp.last_match(3).downcase}+...)\""
     end
 
-<<<<<<< HEAD
     problem "Use separate make calls" if line.include?("make && make")
 
-=======
-    if line =~ /((man)\s*\+\s*(['"])(man[1-8])(['"]))/
-      problem "\"#{Regexp.last_match(1)}\" should be \"#{Regexp.last_match(4)}\""
-    end
-
-    # Prefer formula path shortcuts in strings
-    if line =~ %r[(\#\{prefix\}/(bin|include|libexec|lib|sbin|share|Frameworks))]
-      problem "\"#{Regexp.last_match(1)}\" should be \"\#{#{Regexp.last_match(2).downcase}}\""
-    end
-
-    if line =~ %r[((\#\{prefix\}/share/man/|\#\{man\}/)(man[1-8]))]
-      problem "\"#{Regexp.last_match(1)}\" should be \"\#{#{Regexp.last_match(3)}}\""
-    end
-
-    if line =~ %r[((\#\{share\}/(man)))[/'"]]
-      problem "\"#{Regexp.last_match(1)}\" should be \"\#{#{Regexp.last_match(3)}}\""
-    end
-
-    if line =~ %r[(\#\{prefix\}/share/(info|man))]
-      problem "\"#{Regexp.last_match(1)}\" should be \"\#{#{Regexp.last_match(2)}}\""
-    end
-
-    if line =~ /depends_on\s+['"](.+)['"]\s+=>\s+:(lua|perl|python|ruby)(\d*)/
-      problem "#{Regexp.last_match(2)} modules should be vendored rather than use deprecated `depends_on \"#{Regexp.last_match(1)}\" => :#{Regexp.last_match(2)}#{Regexp.last_match(3)}`"
-    end
-
-    if line =~ /depends_on\s+['"](.+)['"]\s+=>\s+(.*)/
-      dep = Regexp.last_match(1)
-      Regexp.last_match(2).split(" ").map do |o|
-        break if ["if", "unless"].include?(o)
-        next unless o =~ /^\[?['"](.*)['"]/
-        problem "Dependency #{dep} should not use option #{Regexp.last_match(1)}"
-      end
-    end
-
-    if line =~ /if\s+ARGV\.include\?\s+'--(HEAD|devel)'/
-      problem "Use \"if build.#{Regexp.last_match(1).downcase}?\" instead"
-    end
-
-    problem "Use separate make calls" if line.include?("make && make")
-
-    problem "Use spaces instead of tabs for indentation" if line =~ /^[ ]*\t/
-
-    if line.include?("ENV.java_cache")
-      problem "In-formula ENV.java_cache usage has been deprecated & should be removed."
-    end
-
-    # Avoid hard-coding compilers
-    if line =~ %r{(system|ENV\[.+\]\s?=)\s?['"](/usr/bin/)?(gcc|llvm-gcc|clang)['" ]}
-      problem "Use \"\#{ENV.cc}\" instead of hard-coding \"#{Regexp.last_match(3)}\""
-    end
-
-    if line =~ %r{(system|ENV\[.+\]\s?=)\s?['"](/usr/bin/)?((g|llvm-g|clang)\+\+)['" ]}
-      problem "Use \"\#{ENV.cxx}\" instead of hard-coding \"#{Regexp.last_match(3)}\""
-    end
-
-    if line =~ /system\s+['"](env|export)(\s+|['"])/
-      problem "Use ENV instead of invoking '#{Regexp.last_match(1)}' to modify the environment"
-    end
-
-    if line =~ /version == ['"]HEAD['"]/
-      problem "Use 'build.head?' instead of inspecting 'version'"
-    end
-
-    if line =~ /build\.include\?[\s\(]+['"]\-\-(.*)['"]/
-      problem "Reference '#{Regexp.last_match(1)}' without dashes"
-    end
-
-    if line =~ /build\.include\?[\s\(]+['"]with(out)?-(.*)['"]/
-      problem "Use build.with#{Regexp.last_match(1)}? \"#{Regexp.last_match(2)}\" instead of build.include? 'with#{Regexp.last_match(1)}-#{Regexp.last_match(2)}'"
-    end
-
-    if line =~ /build\.with\?[\s\(]+['"]-?-?with-(.*)['"]/
-      problem "Don't duplicate 'with': Use `build.with? \"#{Regexp.last_match(1)}\"` to check for \"--with-#{Regexp.last_match(1)}\""
-    end
-
-    if line =~ /build\.without\?[\s\(]+['"]-?-?without-(.*)['"]/
-      problem "Don't duplicate 'without': Use `build.without? \"#{Regexp.last_match(1)}\"` to check for \"--without-#{Regexp.last_match(1)}\""
-    end
-
-    if line =~ /unless build\.with\?(.*)/
-      problem "Use if build.without?#{Regexp.last_match(1)} instead of unless build.with?#{Regexp.last_match(1)}"
-    end
-
-    if line =~ /unless build\.without\?(.*)/
-      problem "Use if build.with?#{Regexp.last_match(1)} instead of unless build.without?#{Regexp.last_match(1)}"
-    end
-
-    if line =~ /(not\s|!)\s*build\.with?\?/
-      problem "Don't negate 'build.with?': use 'build.without?'"
-    end
-
-    if line =~ /(not\s|!)\s*build\.without?\?/
-      problem "Don't negate 'build.without?': use 'build.with?'"
-    end
-
-    if line =~ /ARGV\.(?!(debug\?|verbose\?|value[\(\s]))/
-      problem "Use build instead of ARGV to check options"
-    end
-
-    if line.include?("MACOS_VERSION")
-      problem "Use MacOS.version instead of MACOS_VERSION"
-    end
-
-    if line.include?("MACOS_FULL_VERSION")
-      problem "Use MacOS.full_version instead of MACOS_FULL_VERSION"
-    end
-
-    cats = %w[leopard snow_leopard lion mountain_lion].join("|")
-    if line =~ /MacOS\.(?:#{cats})\?/
-      problem "\"#{$&}\" is deprecated, use a comparison to MacOS.version instead"
-    end
-
-    if line =~ /depends_on [A-Z][\w:]+\.new$/
-      problem "`depends_on` can take requirement classes instead of instances"
-    end
-
-    if line =~ /^def (\w+).*$/
-      problem "Define method #{Regexp.last_match(1).inspect} in the class body, not at the top-level"
-    end
-
-    if line.include?("ENV.fortran") && !formula.requirements.map(&:class).include?(FortranRequirement)
-      problem "Use `depends_on :fortran` instead of `ENV.fortran`"
-    end
-
->>>>>>> 56458f03
     if line =~ /JAVA_HOME/i && !formula.requirements.map(&:class).include?(JavaRequirement)
       problem "Use `depends_on :java` to set JAVA_HOME"
     end
 
-<<<<<<< HEAD
-=======
-    if line =~ /depends_on :(.+) (if.+|unless.+)$/
-      conditional_dep_problems(Regexp.last_match(1).to_sym, Regexp.last_match(2), $&)
-    end
-
-    if line =~ /depends_on ['"](.+)['"] (if.+|unless.+)$/
-      conditional_dep_problems(Regexp.last_match(1), Regexp.last_match(2), $&)
-    end
-
-    if line =~ /(Dir\[("[^\*{},]+")\])/
-      problem "#{Regexp.last_match(1)} is unnecessary; just use #{Regexp.last_match(2)}"
-    end
-
-    if line =~ /system (["'](#{FILEUTILS_METHODS})["' ])/o
-      system = Regexp.last_match(1)
-      method = Regexp.last_match(2)
-      problem "Use the `#{method}` Ruby method instead of `system #{system}`"
-    end
-
-    if line =~ /assert [^!]+\.include?/
-      problem "Use `assert_match` instead of `assert ...include?`"
-    end
-
-    if line =~ /(assert File\.exist\?|assert \(.*\)\.exist\?)/
-      problem "Use `assert_predicate <path_to_file>, :exist?` instead of `#{Regexp.last_match(1)}`"
-    end
-
-    if line =~ /assert !File\.exist\?/
-      problem "Use `refute_predicate <path_to_file>, :exist?` instead of `assert !File.exist?`"
-    end
-
->>>>>>> 56458f03
     return unless @strict
 
     problem "`#{Regexp.last_match(1)}` in formulae is deprecated" if line =~ /(env :(std|userpaths))/
