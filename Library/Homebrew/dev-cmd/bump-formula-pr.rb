--- conflicted
+++ resolved
@@ -488,27 +488,10 @@
     end
   end
 
-<<<<<<< HEAD
   def check_open_pull_requests(formula, tap_full_name)
     # check for open requests
     pull_requests = GitHub.fetch_pull_requests(formula.name, tap_full_name, state: "open")
-    check_for_duplicate_pull_requests(pull_requests)
-=======
-  def fetch_pull_requests(query, tap_full_name, state: nil)
-    GitHub.issues_for_formula(query, tap_full_name: tap_full_name, state: state).select do |pr|
-      pr["html_url"].include?("/pull/") &&
-        /(^|\s)#{Regexp.quote(query)}(:|\s|$)/i =~ pr["title"]
-    end
-  rescue GitHub::RateLimitExceededError => e
-    opoo e.message
-    []
-  end
-
-  def check_open_pull_requests(formula, tap_full_name, args:)
-    # check for open requests
-    pull_requests = fetch_pull_requests(formula.name, tap_full_name, state: "open")
     check_for_duplicate_pull_requests(pull_requests, args: args)
->>>>>>> 36c10edf
   end
 
   def check_all_pull_requests(formula, tap_full_name, version: nil, url: nil, tag: nil, args:)
@@ -518,13 +501,8 @@
       version = Version.detect(url, specs)
     end
     # if we haven't already found open requests, try for an exact match across all requests
-<<<<<<< HEAD
     pull_requests = GitHub.fetch_pull_requests("#{formula.name} #{version}", tap_full_name) if pull_requests.blank?
-    check_for_duplicate_pull_requests(pull_requests)
-=======
-    pull_requests = fetch_pull_requests("#{formula.name} #{version}", tap_full_name) if pull_requests.blank?
     check_for_duplicate_pull_requests(pull_requests, args: args)
->>>>>>> 36c10edf
   end
 
   def check_for_duplicate_pull_requests(pull_requests, args:)
